--- conflicted
+++ resolved
@@ -638,12 +638,7 @@
 				OTHER_SWIFT_FLAGS = "-DSUPPORT_LEGACY_OBJECT_GRAPH";
 				SUPPORTED_PLATFORMS = "iphonesimulator iphoneos macosx";
 				SWIFT_OPTIMIZATION_LEVEL = "-Onone";
-<<<<<<< HEAD
-				SWIFT_SUPPRESS_WARNINGS = YES;
 				SWIFT_VERSION = 3.0;
-=======
-				SWIFT_VERSION = 2.3;
->>>>>>> 4b337f23
 				TARGETED_DEVICE_FAMILY = "1,2";
 				VERSIONING_SYSTEM = "apple-generic";
 				VERSION_INFO_PREFIX = "";
@@ -689,13 +684,8 @@
 				MTL_ENABLE_DEBUG_INFO = NO;
 				OTHER_SWIFT_FLAGS = "-DSUPPORT_LEGACY_OBJECT_GRAPH";
 				SUPPORTED_PLATFORMS = "iphonesimulator iphoneos macosx";
-<<<<<<< HEAD
 				SWIFT_OPTIMIZATION_LEVEL = "-Owholemodule";
-				SWIFT_SUPPRESS_WARNINGS = YES;
 				SWIFT_VERSION = 3.0;
-=======
-				SWIFT_VERSION = 2.3;
->>>>>>> 4b337f23
 				TARGETED_DEVICE_FAMILY = "1,2";
 				VALIDATE_PRODUCT = YES;
 				VERSIONING_SYSTEM = "apple-generic";
