--- conflicted
+++ resolved
@@ -23,13 +23,8 @@
         self.internalBind(binding)
     }
 
-<<<<<<< HEAD
     public func include<M : Module>(module: M.Type) {
-        return underlying.install(module: module)
-=======
-    public func include<M : Module>(module module: M.Type) {
         return underlying.include(module: module)
->>>>>>> 4b337f23
     }
 
     public func install<C : Component>(dependency: C.Type) {
