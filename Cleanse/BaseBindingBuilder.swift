--- conflicted
+++ resolved
@@ -11,14 +11,9 @@
 public struct BaseBindingBuilder<Element, B: Binder> : BindingBuilder {
     public typealias FinalProvider = Provider<Element>
     public typealias Input = Element
-<<<<<<< HEAD
-    public let binder: B
-    public static func mapElement(input: Input) -> FinalProvider.Element {
-=======
     public typealias _Binder = B
     public let binder: _Binder
-    public static func mapElement(input input: Input) -> FinalProvider.Element {
->>>>>>> 5989ef8c
+    public static func mapElement(input: Input) -> FinalProvider.Element {
         return input
     }
     
