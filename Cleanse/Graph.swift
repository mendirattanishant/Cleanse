//
//  Graph.swift
//  Cleanse
//
//  Created by Mike Lewis on 4/26/16.
//  Copyright © 2016 Square, Inc. All rights reserved.
//

import Foundation

private class FutureProvider {
    let instanceProvidesType: Any.Type
    var actualProvider: AnyProvider?

    init(providesType: Any.Type) {
       self.instanceProvidesType = providesType
    }
    
    func getAny() -> Any {
        return actualProvider!.getAny()
    }
    
    func resolve(actualProvider: AnyProvider) {
        precondition(actualProvider.instanceProvidesType == instanceProvidesType, "Expected new value to have a provider type of \(instanceProvidesType) instead it has \(actualProvider.instanceProvidesType)")
        self.actualProvider = actualProvider
    }
}

/// Contents of an object graph. Also the "Binder" object
class Graph : Binder {
    fileprivate var requirements = Dictionary<RequirementKey, [ProviderRequestDebugInfo]>()
    
    fileprivate var futureProviders = Dictionary<RequirementKey, FutureProvider>()

    /// Keyeed by type of value
    fileprivate var providers = Dictionary<RequirementKey, AnyProvider>()
    
    /// Values of outer array are values that contain () -> Type
    fileprivate var collectionProviders = Dictionary<CollectionProvidersKey, [AnyProvider]>()
    
    fileprivate var finalizables = [Finalizable]()
    
    fileprivate var parent: Graph?

<<<<<<< HEAD
    fileprivate let scope: Scope.Type?
=======
    private let scope: Scope.Type?

    private var seenModules = Set<SeenModuleKey>()
>>>>>>> 5989ef8c
    
    init(scope: Scope.Type?, parent: Graph?=nil) {
        self.scope = scope
        self.parent = parent
    }
    
    var finalized = false
    
    func _internalBind(binding: RawProviderBinding) {

        let scopedProvider: AnyProvider

        if let scope = binding.scope {
            // TODO: Improve error handling
            precondition(scope == self.scope, "Can only bind things with same scope.")
            scopedProvider = scopeProvider(provider: binding.provider)
        } else {
            scopedProvider = binding.provider
        }
        
        if binding.isCollectionProvider {
            addCollectionProvider(provider: scopedProvider, mergeFunc: binding.collectionMergeFunc!)
        } else {
            addProvider(provider: scopedProvider)
        }
    }
    
    
    private func findOrCreateFutureProvider<Element>(type: Element.Type, debugInfo: ProviderRequestDebugInfo) -> Provider<Element> {
        guard let type = type as? AnyProvider.Type else {
            return findOrCreateFutureProvider(type: Provider<Element>.self, debugInfo: debugInfo).flatten(Element.self)
        }

        let key: RequirementKey

        if let type = type as? AnyWeakProvider.Type {
            key = .init(type.standardProviderType)
        } else {
            key = .init(type)
        }
        
        let futureProvider: FutureProvider

        if let existing = self.futureProviders[key] {
            futureProvider = existing
        } else {
            futureProvider = FutureProvider(providesType: ((type as? AnyWeakProvider.Type)?.standardProviderType.providesType ?? type.providesType))
            self.futureProviders[key] = futureProvider
        }

        requirements[key] = (requirements[key] ?? []) + [debugInfo]

        if type is AnyWeakProvider.Type {
            return Provider(value: type.makeNew(getter: { [weak futureProvider] in
                 futureProvider?.getAny()
            }) as! Element)
        } else {
            return Provider(value: type.makeNew(getter: { futureProvider.getAny() }) as! Element)
        }
        
    }

    private func addProvider(provider: AnyProvider) {
        /// If Tag is a _VoidTag, then we want to add it as a provider without the tagged type
        let key = RequirementKey(type(of: provider))

        if let existingKey = providers[key] {
            fatalError("Already bound at \(existingKey.instanceProvidesType)")
        }

        providers[key] = provider
        
        if let getterProvider = provider.anyGetterProvider {
            providers[RequirementKey(type(of: getterProvider))] = getterProvider
        }
        
        #if SUPPORT_LEGACY_OBJECT_GRAPH
            
        self.maybeAddLegacyProviders(provider: provider)
        
        #endif
    }
    
    /// Add provider for elements of a collection
    private func addCollectionProvider(provider: AnyProvider, mergeFunc: @escaping ([Any]) -> Any) {
        let key: RequirementKey
        let collectionProviderKey: CollectionProvidersKey
        
        key = .init(type(of: provider))
        collectionProviderKey = .init(type(of: provider))
        
    
        if collectionProviders[collectionProviderKey] == nil {
            finalizables.append(AnonymousFinalizable {
                let collectionProviders = self.gatherAllCollectionProviders(key: collectionProviderKey)
                
                let aggregatedProvider = type(of: provider).makeNew {
                    let values = collectionProviders.map { $0.getAny() }
                    return mergeFunc(values)
                }
                
                self.addProvider(provider: aggregatedProvider)
            })
            
            collectionProviders[collectionProviderKey] = []
        }
        
        collectionProviders[collectionProviderKey]!.append(provider)
    }

    private func gatherAllCollectionProviders(key: CollectionProvidersKey) -> [AnyProvider] {
        var collectionProviders = self.collectionProviders[key]!

        var curGraph: Graph = self
        while let graph = curGraph.parent {

            if let graphCollectionProviders = graph.collectionProviders[key] {
                collectionProviders += graphCollectionProviders
            }

            curGraph = graph
        }

        return collectionProviders
    }
    /// Wraps a provider in a scope if necessary
    private func scopeProvider(provider: AnyProvider) -> AnyProvider {
            let scopedProviderCls = ScopedProvider(rawProvider: provider)
        
            return scopedProviderCls.wrappedProvider
    }

    
    func _internalProvider<Element>(_ type: Element.Type, debugInfo: ProviderRequestDebugInfo?) -> Provider<Element> {
        precondition(!finalized, "Cannot call \(#function) after finalize is called")
        
        let key = RequirementKey(type)
        
        let newRequirements = debugInfo ?? ProviderRequestDebugInfo(requestedType: type, providerRequiredFor: nil, sourceLocation: nil)

        let futureProvider = self.findOrCreateFutureProvider(type: type, debugInfo: newRequirements)
        return futureProvider.asCheckedProvider(Element.self)
    }
    
    private func maybeBindCanonical(keyType: Any.Type) -> AnyProvider? {
        if let keyType = keyType as? AnyProvider.Type {
            return maybeBindCanonical(keyType: keyType.providesType)
        }
        
        guard let keyType = keyType as? AnyCanonicalRepresentable.Type else {
            return nil
        }
        
        
        if let canonicalProvider = providers[RequirementKey(keyType.canonicalProviderType)] {
            return keyType.transformFromCanonicalAnyCanonical(canonicalProvider: canonicalProvider)
        }
        
        /// If we get here, check if we want to bind it

        if let childP = maybeBindCanonical(keyType: keyType.canonicalProviderType) {
            return keyType.transformFromCanonicalAnyCanonical(canonicalProvider: childP)
        }
    
        return nil
    }
    
    /// This must be called beforethe graph is used
    func finalize() throws {
        precondition(!finalized, "Cannot call \(#function) more than once")
        
        var errors = [CleanseError]()
        
        try finalizables.forEach { try $0.finalize() }
        finalizables.removeAll()
        
        // Add any canonical type mappings if needed
        for key in requirements.keys where getRegisteredProvider(key: key) == nil {
            let keyType = (key.type as! AnyProvider.Type)
            
            if let p = maybeBindCanonical(keyType: keyType.providesType) {
                providers[key] = p
            }
        }
        
        // We may also need to add a provider of ourselves. This is needed for subcomponents.

        #if SUPPORT_LEGACY_OBJECT_GRAPH
            let legacyObjectGraphKey = RequirementKey(Provider<LegacyObjectGraph>.self)
                
            if self.requirements[legacyObjectGraphKey] != nil && self.providers[legacyObjectGraphKey] == nil {
                self.providers[legacyObjectGraphKey] = Provider<LegacyObjectGraph> {  [weak self] in LegacyObjectGraph(graph: self!) }
            }
        #endif

        
        // TODO: validate cycles
        
        // TODO: validate individual object graphs
        for r in futureProviders.keys {
            if getRegisteredProvider(key: r) == nil {
                errors.append(MissingProvider(requests: requirements[r]!))
            }
        }
        
        switch errors.count {
        case 0:
            // Everything is cool
            break
        case 1:
            throw errors[0]
        default:
            throw MultiError(errors: errors)
        }

        for (k,v) in self.futureProviders {
            v.resolve(actualProvider: getRegisteredProvider(key: k)!)
        }

        self.futureProviders.removeAll()
        
        finalized = true
    }

<<<<<<< HEAD
    func install<M: Module>(module: M.Type) {
=======
    func include<M: Module>(module module: M.Type) {
        let key = SeenModuleKey(module)
        guard !seenModules.contains(key) else {
            return
        }
>>>>>>> 5989ef8c
        module.configure(binder: self)
        seenModules.insert(key)
    }

<<<<<<< HEAD

    func install<S: Component>(dependency: S.Type) {
=======
    func install<S: Component>(dependency dependency: S.Type) {
>>>>>>> 5989ef8c
        // TODO: validate subcomponents
        bind(ComponentFactory<S>.self)
            .to(factory: { [weak self] in
                let `self` = self!
                return ComponentFactory { seed in
                    let subgraph = Graph(scope: S.Scope.scopeOrNil, parent: self)

                    // If the seeds a provider we need to bind it differently
                    if let seed = seed as? AnyProvider {
                        subgraph._internalBind(binding: RawProviderBinding(
                            scope: nil,
                            provider: seed,
                            collectionMergeFunc:  nil,
                            sourceLocation: nil
                        ))
                    } else {
                        subgraph._internalBind(binding: RawProviderBinding(
                            scope: nil,
                            provider: Provider(value: seed),
                            collectionMergeFunc:  nil,
                            sourceLocation: nil
                        ))
                    }

                    let rootProvider = subgraph.provider(S.Root.self)

                    dependency.configure(binder: subgraph)
                    subgraph.bind(S.Root.self).configured(with: S.configureRoot)

                    try! subgraph.finalize()

                    return rootProvider.get()
                }
            })
    }


    
    // For use in finalize. Gets our provider, or recurses up to the parent's
    private func getRegisteredProvider(key: RequirementKey) -> AnyProvider? {
        return self.providers[key] ?? parent?.getRegisteredProvider(key: key)
    }
    
    // MARK: Legacy support
    
    #if SUPPORT_LEGACY_OBJECT_GRAPH
    
    private var legacyKeyToKey = Dictionary<LegacyKey, AnyProvider.Type>()
    private var legacyPropertyInjectors = Dictionary<RequirementKey, (AnyObject) -> ()>()
    
    private func maybeAddLegacyProviders(provider: AnyProvider) {
        /// Hack for Legacy Injection

        let tag: _AnyTag.Type?
        if let taggedProvider = provider as? AnyTaggedProvider {
            tag = type(of: taggedProvider).tag
        } else {
            tag = nil
        }

        if provider.instanceProvidesType is AnyClass || provider.instanceProvidesType == String.self {
            let legacyKey = LegacyKey(cls: provider.instanceProvidesType, name: tag?.legacyName)
            precondition(legacyKeyToKey[legacyKey] == nil)
            legacyKeyToKey[legacyKey] = type(of: provider)
        }
        
        if let propertyInjectorType = provider.instanceProvidesType as? AnyPropertyInjectorProtocol.Type {
            legacyPropertyInjectors[RequirementKey(propertyInjectorType.injectedType)] = (provider.getAny() as! AnyPropertyInjectorProtocol).untypedInjectProperties
        }
    }
    
    func legacyProvider(cls: Any.Type, name: String?) -> Provider<AnyObject> {
        let legacyKey = LegacyKey(cls: cls, name: name)
        
        let rawProvider: AnyProvider
        
        if let providerKey = legacyKeyToKey[legacyKey], let provider = self.providers[RequirementKey(providerKey)] {
            rawProvider = provider
        } else if let canonicalCls = cls as? AnyCanonicalRepresentable.Type,
                let providerKey = legacyKeyToKey[LegacyKey(cls: canonicalCls.canonicalProviderType.providesType, name: name)],
                let canonicalProvider = self.providers[RequirementKey(providerKey)] {
            rawProvider = canonicalCls.transformFromCanonicalAnyCanonical(canonicalProvider: canonicalProvider)
        } else {
            preconditionFailure("Could not find legacy provider for \(cls) named \(name)")
        }
        
        if name == nil {
            return rawProvider.map { $0 as! AnyObject }
        }
        
        return rawProvider
            .map { $0 as! AnyObject }
    }
    
    func legacyPropertyInjector(cls: AnyObject.Type) -> (AnyObject) -> ()  {
        precondition(cls is NSObject.Type, "Can only do legacy property injection for NSObjects")
        
        var foundPropertyInjectors = Array<(AnyObject) -> ()>()
        
        var curCls: NSObject.Type! = cls as! NSObject.Type
        
        while curCls != nil {
            if let pi = legacyPropertyInjectors[RequirementKey(curCls)] {
                foundPropertyInjectors.append(pi)
            }
            
            if let superCls = curCls.superclass() {
                curCls = superCls as! NSObject.Type
            } else {
                curCls = nil
            }
        }

        precondition(foundPropertyInjectors.count > 0, "Could not find property legacy property injectors for \(cls)")
        
        return { (o: AnyObject) in
            /// Iterate through all the found property injectors starting at the most root class and iterating to child classes
            for pi in foundPropertyInjectors.reversed() {
                pi(o)
            }
        }
    }
    
    #endif
}

extension Graph : CustomDebugStringConvertible {
    var debugDescription: String {
        var result = "Bound Providers Keys:"
        
        for p in self.providers.keys {
            result += "\n  * \(p.description)"
        }
        
        return result
    }
}

/// Helper function to pull out the alternate provider variant.
/// This is basicall so we can have Tagged<() -> Date, Now> injected into us
private protocol AlternateVariantTaggedValue {
    static func addAlternateProviderToGraph<Element>(provider: Provider<Element>, graph: Graph)
}


/// MARK: Helpers to key things by type and have good debug representations

private struct RequirementKey : TypeKeyProtocol {
    typealias TT = Any
    
    let type: TT.Type
    
    init(_ type: TT.Type) {
        self.type = type
    }
}


private struct SeenModuleKey : TypeKeyProtocol {
    typealias TT = Any

    let type: TT.Type

    init(_ type: TT.Type) {
        self.type = type
    }
}

private struct CollectionProvidersKey : TypeKeyProtocol {
    typealias TT = Any

    let type: TT.Type
    
    init(_ type: TT.Type) {
        self.type = type
    }
}

<|MERGE_RESOLUTION|>--- conflicted
+++ resolved
@@ -42,13 +42,9 @@
     
     fileprivate var parent: Graph?
 
-<<<<<<< HEAD
     fileprivate let scope: Scope.Type?
-=======
-    private let scope: Scope.Type?
 
     private var seenModules = Set<SeenModuleKey>()
->>>>>>> 5989ef8c
     
     init(scope: Scope.Type?, parent: Graph?=nil) {
         self.scope = scope
@@ -273,25 +269,16 @@
         finalized = true
     }
 
-<<<<<<< HEAD
-    func install<M: Module>(module: M.Type) {
-=======
-    func include<M: Module>(module module: M.Type) {
+    func include<M: Module>(module: M.Type) {
         let key = SeenModuleKey(module)
         guard !seenModules.contains(key) else {
             return
         }
->>>>>>> 5989ef8c
         module.configure(binder: self)
         seenModules.insert(key)
     }
 
-<<<<<<< HEAD
-
     func install<S: Component>(dependency: S.Type) {
-=======
-    func install<S: Component>(dependency dependency: S.Type) {
->>>>>>> 5989ef8c
         // TODO: validate subcomponents
         bind(ComponentFactory<S>.self)
             .to(factory: { [weak self] in
