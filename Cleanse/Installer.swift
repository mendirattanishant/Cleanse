//
//  Installer.swift
//  Cleanse
//
//  Created by Mike Lewis on 5/2/16.
//  Copyright © 2016 Square, Inc. All rights reserved.
//

import Foundation


/// The portion of the `Binder` Protocol that is responsible for installing module dependencies
public protocol Installer : class {
    /**
     Installs a module as a dependnecy of the caller
     
     - parameter module: Module to install as a dependency of the caller (usually a `Module` or `RootComponent`).
     */
<<<<<<< HEAD
    func install<M: Module>(module: M.Type)

    func install<C: Component>(dependency: C.Type)
=======
    func include<M: Module>(module module: M.Type)

    func install<C: Component>(dependency dependency: C.Type)
}


public extension Installer {
    @available(*, deprecated, renamed="include")
    func install<M: Module>(module module: M.Type) {
        return include(module: module)
    }
>>>>>>> 5989ef8c
}<|MERGE_RESOLUTION|>--- conflicted
+++ resolved
@@ -16,21 +16,15 @@
      
      - parameter module: Module to install as a dependency of the caller (usually a `Module` or `RootComponent`).
      */
-<<<<<<< HEAD
-    func install<M: Module>(module: M.Type)
+    func include<M: Module>(module: M.Type)
 
     func install<C: Component>(dependency: C.Type)
-=======
-    func include<M: Module>(module module: M.Type)
-
-    func install<C: Component>(dependency dependency: C.Type)
 }
 
 
 public extension Installer {
-    @available(*, deprecated, renamed="include")
-    func install<M: Module>(module module: M.Type) {
+    @available(*, deprecated, renamed: "include")
+    func install<M: Module>(module: M.Type) {
         return include(module: module)
     }
->>>>>>> 5989ef8c
 }