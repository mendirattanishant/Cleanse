//
//  ValidationVisitor.swift
//  Cleanse
//
//  Created by Mike Lewis on 7/19/16.
//  Copyright © 2016 Square, Inc. All rights reserved.
//

import Foundation


extension ProviderProtocol {
    fileprivate static var providerToClosureType: Provider<() -> Element>.Type {
        return Provider<() -> Element>.self
    }
}

extension AnyProvider where Self: ProviderProtocol {
    static var anyProviderToClosureType: AnyProvider.Type {
        return providerToClosureType
    }
}

private struct ProviderKey : TypeKeyProtocol {
    let ctype: AnyProvider.Type

    var type: Any.Type {
        return ctype
    }

    init(_ type: AnyProvider.Type) {
        self.ctype = type
    }
}

private class ProviderInfo : DelegatedHashable, CustomStringConvertible {
    let rawBinding: RawProviderBinding
    var requirements: Set<ProviderKey> = []

    init(rawBinding: RawProviderBinding) {
        self.rawBinding = rawBinding
    }

    var hashable: ObjectIdentifier {
        return ObjectIdentifier(self)
    }

    fileprivate var description: String {
        return "ProviderInfo for \(type(of: rawBinding.provider))"
    }
}

private class ComponentInfo {
    let scope: Scope.Type?
    let seed: Any.Type
    let isRootComponent: Bool
    let componentType: Any.Type?

    weak var parent: ComponentInfo?

    var subcomponents: [ComponentInfo] = []

    var providers = [ProviderKey: [ProviderInfo]]()

    var providerAliases = [ProviderKey: ProviderKey]()

    fileprivate var cycleCheckedProviders = Set<ProviderInfo>()

    init(scope: Scope.Type?, seed: Any.Type, isRootComponent: Bool, parent: ComponentInfo?, componentType: Any.Type?) {
        self.isRootComponent = isRootComponent
        self.scope = scope
        self.seed = seed
        self.parent = parent
        self.componentType = componentType
    }

    fileprivate func validate(_ errors: inout [CleanseError]) {
        validateNestedScopes(&errors)

        for p in providers.values.joined() {
            validate(provider: p, errors: &errors)
        }
    }

    fileprivate func validateNestedScopes(_ errors: inout [CleanseError]) {
        if scope == nil {
            return
        }

        var current = parent
<<<<<<< HEAD

        var loopCurrent = parent
        while let current = loopCurrent {
            if current.scope == scope {
                errors.append(InvalidScopeNesting(scope: scope!, innerComponent: self.componentType!, outerComponent: current.componentType!))
            }
            loopCurrent = current.parent
=======
        while current != nil {
            if let current = current {
                if current.scope == scope {
                    errors.append(InvalidScopeNesting(scope: scope!, innerComponent: self.componentType!, outerComponent: current.componentType!))
                }
            }
            current = current?.parent
>>>>>>> 4b337f23
        }
    }

    fileprivate func validate(provider providerInfo:  ProviderInfo, errors: inout [CleanseError]) {
        guard isScopeValid(providerInfo) else {
            errors.append(
                InvalidBindingScope(
                    requirement: ProviderRequestDebugInfo(
                        requestedType: type(of: providerInfo.rawBinding.provider),
                        providerRequiredFor: type(of: providerInfo.rawBinding.provider),
                        sourceLocation: providerInfo.rawBinding.sourceLocation
                    ),
                    attemptedScope: providerInfo.rawBinding.scope!,
                    expectedScope: self.scope)
            )
            return
        }


        for r in providerInfo.requirements {
            validate(requirement: r, providerInfo: providerInfo, errors: &errors)
        }

        do {
            try validateCycles(providerKey: ProviderKey(type(of: providerInfo.rawBinding.provider)), providerInfo: providerInfo)
        } catch let e as CleanseError {
            errors.append(e)
        } catch {
            preconditionFailure("Unexpected Error")
        }
    }

    // Once we find one cycle, stop (hence throwing instead of appending to a list of errors)
    fileprivate func validateCycles(providerKey: ProviderKey, providerInfo:  ProviderInfo) throws {

        var providerStack = [(ProviderKey, ProviderInfo)]()
        var providersInStack = Set<ProviderInfo>()

        try self.validateCycles(
            providerKey: providerKey,
            providerInfo: providerInfo,
            providerStack: &providerStack,
            providersInStack: &providersInStack
        )
    }

    fileprivate func validateCycles(providerKey: ProviderKey, providerInfo:  ProviderInfo, providerStack: inout [(ProviderKey, ProviderInfo)], providersInStack: inout Set<ProviderInfo>) throws {
        if cycleCheckedProviders.contains(providerInfo) {
            return
        }

        defer {
            cycleCheckedProviders.insert(providerInfo)
        }

        guard !providersInStack.contains(providerInfo) else {
            let providerStack = providerStack.suffix(from: providerStack.index { $1 == providerInfo }!) + [(providerKey, providerInfo)]

            var debugInfos = [ProviderRequestDebugInfo]()

            var lastRequirement: Any.Type? = nil

            for (key, providerInfo) in providerStack {
                debugInfos.append(
                    ProviderRequestDebugInfo(
                        requestedType: key.ctype,
                        providerRequiredFor: lastRequirement,
                        sourceLocation: providerInfo.rawBinding.sourceLocation
                    )
                )

                lastRequirement = type(of: providerInfo.rawBinding.provider)
            }

            throw DependencyCycle(requirementStack: debugInfos)
        }

        providerStack.append((providerKey, providerInfo))
        precondition(!providersInStack.contains(providerInfo))
        providersInStack.insert(providerInfo)

        defer {
            providerStack.popLast()
            providersInStack.remove(providerInfo)
        }

        for (key, d) in providerInfo.requirements.flatMap({ key in self.getProviderInfo(key).map { (key, $0) } }) {
            if key.ctype is AnyWeakProvider.Type {
                continue
            }


            try validateCycles(providerKey: key, providerInfo: d, providerStack: &providerStack, providersInStack: &providersInStack  )
        }
    }

    fileprivate func validate(requirement: ProviderKey, providerInfo:  ProviderInfo, errors: inout [CleanseError]) {
        #if SUPPORT_LEGACY_OBJECT_GRAPH
            if requirement == ProviderKey(Provider<LegacyObjectGraph>.self) {
                return
            }
        #endif

        guard doesHaveRequirement(requirement) else {
            errors.append(
                MissingProvider(requests: [
                    ProviderRequestDebugInfo(
                        requestedType: requirement.type,
                        providerRequiredFor:type(of: providerInfo.rawBinding.provider),
                        sourceLocation: providerInfo.rawBinding.sourceLocation
                    )]
                )
            )

            return
        }
    }


    fileprivate func isScopeValid(_ providerInfo:  ProviderInfo) -> Bool {
        guard let requestedScope = providerInfo.rawBinding.scope else {
            return true
        }

        return requestedScope == self.scope
    }

    fileprivate func getProviderInfo(_ key: ProviderKey) -> [ProviderInfo] {
        let key = providerAliases[key] ?? key

        var providers = getCurrentProviderInfo(key)

        var component = self.parent

        while let c = component {
            providers += c.getCurrentProviderInfo(key)

            component = component?.parent
        }

        return providers
    }


<<<<<<< HEAD
    fileprivate func getCurrentProviderInfo(_ key: ProviderKey) -> [ProviderInfo] {
        let keyType = key.type
        let providerKey: ProviderKey

        if let current = self.providers[key] , !current.isEmpty {
=======
    private func getCurrentProviderInfo(key: ProviderKey) -> [ProviderInfo] {
        if let current = self.providers[key] where !current.isEmpty {
>>>>>>> 4b337f23
            return current
        }

        return maybeResolveCanonical(keyType: key.type)
    }

    fileprivate func doesHaveRequirement(_ key: ProviderKey) -> Bool {
        return !getProviderInfo(key).isEmpty
    }

    fileprivate func maybeResolveCanonical(keyType: Any.Type) -> [ProviderInfo] {
        if let keyType = keyType as? AnyProvider.Type {
            return maybeResolveCanonical(keyType: keyType.providesType)
        }

        guard let keyType = keyType as? AnyCanonicalRepresentable.Type else {
            return []
        }

        if let canonicalProviders = providers[ProviderKey(keyType.canonicalProviderType)] {
            return canonicalProviders
        }

        /// If we get here, check if we want to bind it

        return maybeResolveCanonical(keyType: keyType.canonicalProviderType)
    }
}


/// Verifies that all our dependencies are satisfied
final class ValidationVisitor : ComponentVisitor {
    var visitorState = VisitorState<ValidationVisitor>()

    fileprivate var rootComponent: ComponentInfo
    fileprivate var currentComponent: ComponentInfo

    fileprivate var components = [ComponentInfo]()

    fileprivate var currentProvider: ProviderInfo?

    init() {
        rootComponent = ComponentInfo(
            scope: nil,
            seed: Void.self,
            isRootComponent: true,
            parent: nil,
            componentType: nil
        )
        currentComponent = rootComponent
    }
    func enterComponent<C : Component>(dependency: C.Type) {
        let component = ComponentInfo(
            scope: C.Scope.scopeOrNil,
            seed: C.Seed.self,
            isRootComponent: C.isRootComponent,
            parent: currentComponent,
            componentType: dependency
        )

        components.append(component)

        currentComponent.subcomponents.append(component)
        currentComponent = component
    }

    func leaveComponent<C : Component>(dependency: C.Type) {
        currentComponent = currentComponent.parent!
    }


    func enterProvider(binding: RawProviderBinding) {
        precondition(currentProvider == nil)
        currentProvider = ProviderInfo(rawBinding: binding)
    }

    
    func visitRequirement(requirement: AnyProvider.Type, binding: RawProviderBinding) {
        currentProvider!.requirements.insert(ProviderKey(requirement))
    }

    func leaveProvider(binding: RawProviderBinding) {
        let pkey = ProviderKey(type(of: binding.provider))
        
        if currentComponent.providers[pkey] == nil {
            currentComponent.providers[pkey] = [currentProvider!]
        } else {
            currentComponent.providers[pkey]!.append(currentProvider!)
        }

        currentComponent.providerAliases[ProviderKey(type(of: binding.provider).anyProviderToClosureType)] = pkey

        self.currentProvider  = nil
    }

    func finalize() throws {
        var errors = [CleanseError]()

        for c in components {
            c.validate(&errors)
        }

        errors.sort {
            return $0.0.description < $0.1.description
        }

        switch errors.count {
        case 0:
            // Everything is cool
            break
        case 1:
            throw errors[0]
        default:
            throw MultiError(errors: errors)
        }
    }
}<|MERGE_RESOLUTION|>--- conflicted
+++ resolved
@@ -87,24 +87,12 @@
             return
         }
 
-        var current = parent
-<<<<<<< HEAD
-
         var loopCurrent = parent
         while let current = loopCurrent {
             if current.scope == scope {
                 errors.append(InvalidScopeNesting(scope: scope!, innerComponent: self.componentType!, outerComponent: current.componentType!))
             }
             loopCurrent = current.parent
-=======
-        while current != nil {
-            if let current = current {
-                if current.scope == scope {
-                    errors.append(InvalidScopeNesting(scope: scope!, innerComponent: self.componentType!, outerComponent: current.componentType!))
-                }
-            }
-            current = current?.parent
->>>>>>> 4b337f23
         }
     }
 
@@ -187,7 +175,7 @@
         providersInStack.insert(providerInfo)
 
         defer {
-            providerStack.popLast()
+            _ = providerStack.popLast()
             providersInStack.remove(providerInfo)
         }
 
@@ -249,16 +237,8 @@
     }
 
 
-<<<<<<< HEAD
     fileprivate func getCurrentProviderInfo(_ key: ProviderKey) -> [ProviderInfo] {
-        let keyType = key.type
-        let providerKey: ProviderKey
-
         if let current = self.providers[key] , !current.isEmpty {
-=======
-    private func getCurrentProviderInfo(key: ProviderKey) -> [ProviderInfo] {
-        if let current = self.providers[key] where !current.isEmpty {
->>>>>>> 4b337f23
             return current
         }
 
