//
//  CleanseTests.swift
//  CleanseTests
//
//  Created by Mike Lewis on 4/22/16.
//  Copyright © 2016 Square, Inc. All rights reserved.
//

import XCTest
@testable import Cleanse




enum Cheese {
    case american
    case cheddar
}

enum Roll {
    case ciabatta
    case kaiser
}

struct Burger {
    let burgerIndex: TaggedProvider<BurgerIndex>
    let cheese: Cheese
    let roll: Roll
    // Should be a singleton
    let slicesOfCheese: TaggedProvider<SlicesOfCheese>
}

struct Grill {
    let burgerProvider: () -> Burger
}

struct GrillModule : Module {
<<<<<<< HEAD
    static func configure<B : Binder>(binder: B) {
        binder.install(module: BurgerModule.self)
=======
    static func configure<B : Binder>(binder binder: B) {
        binder.include(module: BurgerModule.self)
>>>>>>> 4b337f23
        
        binder.bind().to(factory: Grill.init)
    }
}

struct BaseURLTag : Tag {
    typealias Element = URL
}

/// Provides the base URL to the rest of the app
struct BaseURLModule : Module {
    static func configure<B : Binder>(binder: B) {
        binder
            .bind(URL.self)
            .tagged(with: BaseURLTag.self)
            .to(value: URL(string: "https://api.squareup.com")!)
    }
}

class SomethingThatDoesAnAPICall {
    let baseURL: URL
    init(baseURL: TaggedProvider<BaseURLTag>) {
        self.baseURL = baseURL.get()
    }
    
    struct Module : Cleanse.Module {
        static func configure<B : Binder>(binder: B) {
            binder
                .bind(SomethingThatDoesAnAPICall.self)
                .to(factory: SomethingThatDoesAnAPICall.init)
        }
    }
}


struct RootAPI {
    let somethingUsingTheAPI: SomethingThatDoesAnAPICall
}

struct APIComponent : RootComponent {
    typealias Root = RootAPI
    
    static func configure<B : Binder>(binder: B) {
        // "install" the modules that create the component
        binder.include(module: BaseURLModule.self)
        binder.include(module: SomethingThatDoesAnAPICall.Module.self)
    }

    static func configureRoot(binder bind: ReceiptBinder<Root>) -> BindingReceipt<Root> {
        return bind.to(factory: Root.init)
    }
}

struct BurgerModule : Module {
    static func configure<B : Binder>(binder: B) {
        binder.bind().to(factory: Burger.init)
        binder.bind().to { return Cheese.cheddar }
        binder.bind().to { Roll.ciabatta }
        
        var singletonCountTest = 1
        binder
            .bind(Int.self)
            .tagged(with:  SlicesOfCheese.self)
            .asSingleton()
            .to {
                defer { singletonCountTest += 1 }
                return singletonCountTest
            }
    
        
        var burgerIndex = 0
        
        binder
            .bind(Int.self)
            .tagged(with:  BurgerIndex.self)
            .to {
                defer { burgerIndex += 1 }
                return burgerIndex
            }
    }
}

struct SlicesOfCheese : Tag {
    typealias Element = Int
}

struct BurgerIndex : Tag {
    typealias Element = Int
}



struct SimpleModule : RootComponent {
    typealias Root = Int
    static func configure<B : Binder>(binder: B) {
    }

    static func configureRoot(binder bind: ReceiptBinder<Root>) -> BindingReceipt<Root> {
        return bind.to(value: 3)
    }
}

class CleanseTests: XCTestCase {

    func test__Simplest() {
        let value = try! ComponentFactory.of(SimpleModule.self).build()
        XCTAssertEqual(value, 3)
    }
    
    func test_SimpleInject() {
        
        let binder = Graph(scope: Singleton.self)
        
        binder.include(module: GrillModule.self)
        
        let p = binder.provider(Grill.self)
        
        do {
            try binder.finalize()
        } catch let e {
            print("Error! \(e)")
        }
        
        XCTAssertEqual(p.get().burgerProvider().burgerIndex.get(), 0)
        
        XCTAssertEqual(p.get().burgerProvider().slicesOfCheese.get(), 1)
        XCTAssertEqual(p.get().burgerProvider().slicesOfCheese.get(), 1)
        
        XCTAssertEqual(p.get().burgerProvider().burgerIndex.get(), 1)
        XCTAssertEqual(p.get().burgerProvider().burgerIndex.get(), 2)
    }
    
    struct MyIntTag : Tag {
        typealias Element = [Int]
    }
    
    
    struct FunStruct {
        var i: Int
    }

    struct CollectionBuilderBindingModule : Module {
        static func configure<B : Binder>(binder: B) {
            
            binder
                .bind()
                .intoCollection()
                .tagged(with:  MyIntTag.self)
                .to(value: [1,2,3])
            
            binder
                .bind()
                .intoCollection()
                .tagged(with:  MyIntTag.self)
                .to(value: [8,9,10])
            
            binder
                .bind()
                .intoCollection()
                .tagged(with:  MyIntTag.self)
                .to(value: 11)

            binder
                .bind(FunStruct.self)
                .intoCollection()
                .to(value: [1,2,3].map { FunStruct(i: $0) })
            
            binder
                .bind(FunStruct.self)
                .intoCollection()
                .to(value: [9,10,11].map { FunStruct(i: $0) })
        }
    }
    
    struct ProviderResults {
        let taggedIntCollection1: TaggedProvider<MyIntTag>
    }

    struct CollectionBuilderBindingTestComponent : RootComponent {
        typealias Root = ProviderResults

<<<<<<< HEAD
        static func configure<B : Binder>(binder: B) {
            binder.install(module: CollectionBuilderBindingModule.self)
=======
        static func configure<B : Binder>(binder binder: B) {
            binder.include(module: CollectionBuilderBindingModule.self)
>>>>>>> 4b337f23
        }

        static func configureRoot(binder bind: ReceiptBinder<Root>) -> BindingReceipt<Root> {
            return bind.to(factory: Root.init)
        }
    }

    func test_CollectionBuilderBinding() {
        let results = try! ComponentFactory.of(CollectionBuilderBindingTestComponent.self).build()
        XCTAssertEqual(results.taggedIntCollection1.get().sorted(), [1,2,3,8,9,10,11])
    }
}


#if !swift(>=3)
    
extension RangeReplaceableCollection where Generator.Element: Comparable {
    @warn_unused_result
    func sorted() -> [Self.Generator.Element] {
        return self.sort()
    }
}

#endif<|MERGE_RESOLUTION|>--- conflicted
+++ resolved
@@ -35,13 +35,8 @@
 }
 
 struct GrillModule : Module {
-<<<<<<< HEAD
-    static func configure<B : Binder>(binder: B) {
-        binder.install(module: BurgerModule.self)
-=======
-    static func configure<B : Binder>(binder binder: B) {
+    static func configure<B : Binder>(binder: B) {
         binder.include(module: BurgerModule.self)
->>>>>>> 4b337f23
         
         binder.bind().to(factory: Grill.init)
     }
@@ -223,13 +218,8 @@
     struct CollectionBuilderBindingTestComponent : RootComponent {
         typealias Root = ProviderResults
 
-<<<<<<< HEAD
         static func configure<B : Binder>(binder: B) {
-            binder.install(module: CollectionBuilderBindingModule.self)
-=======
-        static func configure<B : Binder>(binder binder: B) {
             binder.include(module: CollectionBuilderBindingModule.self)
->>>>>>> 4b337f23
         }
 
         static func configureRoot(binder bind: ReceiptBinder<Root>) -> BindingReceipt<Root> {
