//
//  ComponentTests.swift
//  Cleanse
//
//  Created by Mike Lewis on 5/2/16.
//  Copyright © 2016 Square, Inc. All rights reserved.
//

import Foundation


import XCTest

@testable import Cleanse


private var counter = 0

/// Useful for singletons
private func nextCount() -> Int {
    counter += 1
    return counter
}


class ComponentTests: XCTestCase {

    func testSubcomponents() {
        let app = try! ComponentFactory.of(AppComponent.self).build()

        let user1root1 = app.loggedInComponentFactory.build("user-1")
        let user1root2 = app.loggedInComponentFactory.build("user-1")
        let user2root1 = app.loggedInComponentFactory.build("user-2")

        XCTAssertEqual(user1root1.userProvider.get().name, "User One")
        XCTAssertEqual(user2root1.userProvider.get().name, "User Two")
        XCTAssertTrue(user1root1.userProvider.get() === user1root1.userProvider.get(), "The user should be scoped and always return the same value")
        XCTAssertFalse(user1root1.userProvider.get() === user1root2.userProvider.get(), "Different instances of the same component should return different objects")
    }

    func testSubcomponentsWithMultibindings() {
        let app = try! ComponentFactory.of(AppComponent.self).build()

        XCTAssertEqual(
            app.allLoggedOutStrings.get().sorted(),
            ["A", "B", "C"]
        )

        XCTAssertEqual(
            app.loggedInComponentFactory.build("user-1").allLoggedInStrings.get().sorted(),
            ["A", "B", "C", "D", "E", "F"],
            "Subcomponents should be additive to collection bindings"
        )
    }
    
    private class App : Scoped {
        typealias Scope = Singleton

        let loggedInComponentFactory: ComponentFactory<LoggedInComponent>

        let allLoggedOutStrings: Provider<[String]>

        private init(
            loggedInComponentFactory: ComponentFactory<LoggedInComponent>,
            allLoggedOutStrings: Provider<[String]>) {
            self.loggedInComponentFactory = loggedInComponentFactory
            self.allLoggedOutStrings = allLoggedOutStrings
        }

        func nameOfUser(_ userID: String) -> String? {
            return loggedInComponentFactory.build(userID).userProvider.get().name
        }
    }

    private struct AppComponent : RootComponent {
        private typealias Root = App

<<<<<<< HEAD
        static func configure<B : Binder>(binder: B) {
            binder.install(module: UserServiceModule.self)
=======
        static func configure<B : Binder>(binder binder: B) {
            binder.include(module: UserServiceModule.self)
>>>>>>> 4b337f23

            binder.install(dependency: LoggedInComponent.self)

            binder
                .bind(String.self)
                .intoCollection()
                .to(value: "A")

            binder
                .bind(String.self)
                .intoCollection()
                .to(value: "B")

            binder
                .bind(String.self)
                .intoCollection()
                .to(value: "C")
        }

        static func configureRoot(binder bind: ReceiptBinder<Root>) -> BindingReceipt<Root> {
            return bind.to(factory: Root.init)
        }
    }

    private struct UserScoped : Scope {
    }

    private struct LoggedInRoot {
        var userProvider: Provider<User>
        var allLoggedInStrings: Provider<[String]>
    }

    private struct LoggedInComponent : Component {
        typealias Root = LoggedInRoot
        typealias Seed = TaggedProvider<UserID>  // Our seed is the UserID
        typealias Scope = UserScoped

        static func configure<B : Binder>(binder: B) {
            binder.bind().to(factory: User.init)

            binder
                .bind(String.self)
                .intoCollection()
                .to(value: "D")

            binder
                .bind(String.self)
                .intoCollection()
                .to(value: "E")

            binder
                .bind(String.self)
                .intoCollection()
                .to(value: "F")
        }

        static func configureRoot(binder bind: ReceiptBinder<Root>) -> BindingReceipt<Root> {
            return bind.to(factory: Root.init)
        }
    }

    /// This represents the UserID of a
    private struct UserID : Tag {
        typealias Element = String
    }

    private class User : Scoped {
        private typealias Scope = UserScoped

        let id: String

        let userService: UserService

        init(id: TaggedProvider<UserID>, userService: UserService) {
            self.id = id.get()
            self.userService = userService
        }

        var name: String? {
            return userService.getNameForUser(userID: id)
        }
    }

    private struct UserServiceModule : Module {
        static func configure<B : Binder>(binder: B) {
            binder
                .bind(UserService.self)
                .to(factory: UserServiceImpl.init)
        }
    }
}

private protocol UserService {
    func getNameForUser(userID: String) -> String?
}

private struct UserServiceImpl : UserService, Scoped {
    typealias Scope = Singleton

    func getNameForUser(userID: String) -> String? {
        switch userID {
        case "user-1": return "User One"
        case "user-2": return "User Two"
        default: return nil
        }
    }
}
<|MERGE_RESOLUTION|>--- conflicted
+++ resolved
@@ -60,7 +60,7 @@
 
         let allLoggedOutStrings: Provider<[String]>
 
-        private init(
+        fileprivate init(
             loggedInComponentFactory: ComponentFactory<LoggedInComponent>,
             allLoggedOutStrings: Provider<[String]>) {
             self.loggedInComponentFactory = loggedInComponentFactory
@@ -73,15 +73,10 @@
     }
 
     private struct AppComponent : RootComponent {
-        private typealias Root = App
+        fileprivate typealias Root = App
 
-<<<<<<< HEAD
         static func configure<B : Binder>(binder: B) {
-            binder.install(module: UserServiceModule.self)
-=======
-        static func configure<B : Binder>(binder binder: B) {
             binder.include(module: UserServiceModule.self)
->>>>>>> 4b337f23
 
             binder.install(dependency: LoggedInComponent.self)
 
@@ -149,7 +144,7 @@
     }
 
     private class User : Scoped {
-        private typealias Scope = UserScoped
+        fileprivate typealias Scope = UserScoped
 
         let id: String
 
