--- conflicted
+++ resolved
@@ -86,13 +86,8 @@
     }
 
     struct PropertyInjectionLegacyModuleBase : Module {
-<<<<<<< HEAD
-        static func configure<B : Binder>(binder: B) {
-            binder.install(module: SimpleLegacyModule.self)
-=======
-        static func configure<B : Binder>(binder binder: B) {
+        static func configure<B : Binder>(binder: B) {
             binder.include(module: SimpleLegacyModule.self)
->>>>>>> 4b337f23
             
             binder
                 .bind()
@@ -125,13 +120,8 @@
     
     
     struct PropertyInjectionLegacyModule : Module {
-<<<<<<< HEAD
-        static func configure<B : Binder>(binder: B) {
-            binder.install(module: PropertyInjectionLegacyModuleBase.self)
-=======
-        static func configure<B : Binder>(binder binder: B) {
+        static func configure<B : Binder>(binder: B) {
             binder.include(module: PropertyInjectionLegacyModuleBase.self)
->>>>>>> 4b337f23
             
             binder
                 .bindPropertyInjectionOf(MoreFreeBeer.self)
@@ -140,13 +130,8 @@
     }
     
     struct PropertyInjectionLegacyModuleOverridingString2 : Module {
-<<<<<<< HEAD
-        static func configure<B : Binder>(binder: B) {
-            binder.install(module: PropertyInjectionLegacyModuleBase.self)
-=======
-        static func configure<B : Binder>(binder binder: B) {
+        static func configure<B : Binder>(binder: B) {
             binder.include(module: PropertyInjectionLegacyModuleBase.self)
->>>>>>> 4b337f23
                         
             binder
                 .bindPropertyInjectionOf(MoreFreeBeer.self)
@@ -157,13 +142,8 @@
     struct SimpleLegacyComponent : RootComponent {
         typealias Root = LegacyObjectGraph
 
-<<<<<<< HEAD
-        static func configure<B : Binder>(binder: B) {
-            binder.install(module: SimpleLegacyModule.self)
-=======
-        static func configure<B : Binder>(binder binder: B) {
+        static func configure<B : Binder>(binder: B) {
             binder.include(module: SimpleLegacyModule.self)
->>>>>>> 4b337f23
         }
     }
 
@@ -182,13 +162,8 @@
     struct PropertyInjectionComponent : RootComponent {
         typealias Root = LegacyObjectGraph
 
-<<<<<<< HEAD
-        static func configure<B : Binder>(binder: B) {
-            binder.install(module: PropertyInjectionLegacyModule.self)
-=======
-        static func configure<B : Binder>(binder binder: B) {
+        static func configure<B : Binder>(binder: B) {
             binder.include(module: PropertyInjectionLegacyModule.self)
->>>>>>> 4b337f23
         }
     }
     
@@ -219,13 +194,8 @@
     struct PropertyInjectionLegacyComponentOverridingString2 : RootComponent {
         typealias Root = LegacyObjectGraph
 
-<<<<<<< HEAD
-        static func configure<B : Binder>(binder: B) {
-            binder.install(module: PropertyInjectionLegacyModuleOverridingString2.self)
-=======
-        static func configure<B : Binder>(binder binder: B) {
+        static func configure<B : Binder>(binder: B) {
             binder.include(module: PropertyInjectionLegacyModuleOverridingString2.self)
->>>>>>> 4b337f23
         }
     }
     func testLegacyObjectGraph_PropertyInjection_OverridingString2() {
