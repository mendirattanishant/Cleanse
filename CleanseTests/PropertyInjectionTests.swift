--- conflicted
+++ resolved
@@ -117,13 +117,8 @@
     struct PropertyInjectionComponent : RootComponent {
         typealias Root = PropertyInjector<PropertyInjectionTests>
 
-<<<<<<< HEAD
         static func configure<B : Binder>(binder: B) {
-            binder.install(module: PropertyInjectionModule.self)
-=======
-        static func configure<B : Binder>(binder binder: B) {
             binder.include(module: PropertyInjectionModule.self)
->>>>>>> 4b337f23
         }
 
         static func configureRoot(binder bind: ReceiptBinder<Root>) -> BindingReceipt<Root> {
