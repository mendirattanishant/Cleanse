--- conflicted
+++ resolved
@@ -26,15 +26,10 @@
 }
 
 private struct UserServiceComponent<_UserServiceModule: UserServiceModule> : RootComponent {
-    private typealias Root = UserService
+    fileprivate typealias Root = UserService
 
-<<<<<<< HEAD
     static func configure<B : Binder>(binder: B) {
-        binder.install(module: _UserServiceModule.self)
-=======
-    static func configure<B : Binder>(binder binder: B) {
         binder.include(module: _UserServiceModule.self)
->>>>>>> 4b337f23
     }
 
     fileprivate static func configureRoot(binder bind: ReceiptBinder<Root>) -> BindingReceipt<Root> {
